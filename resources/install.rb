actions :install

property :instance_name, String, name_property: true
property :version, String, required: true, default: '8.0.32'
property :install_path, String
property :tarball_base_path, String, default: 'http://archive.apache.org/dist/tomcat/'
property :checksum_base_path, String, default: 'http://archive.apache.org/dist/tomcat/'
property :sha1_base_path, String # this is the legacy name for this attribute
property :exclude_docs, kind_of: [TrueClass, FalseClass], default: true
property :exclude_examples, kind_of: [TrueClass, FalseClass], default: true
property :exclude_manager, kind_of: [TrueClass, FalseClass], default: false
property :exclude_hostmanager, kind_of: [TrueClass, FalseClass], default: false
<<<<<<< HEAD
property :owner, kind_of: String, default: lazy { |r| "tomcat_#{r.instance_name}" }
property :group, kind_of: String, default: lazy { |r| "tomcat_#{r.instance_name}" }
property :service_create, kind_of: [TrueClass, FalseClass], default: false
property :service_action, kind_of: Symbol, default: :nothing

def initialize(*args)
  super
  @action = :install
=======

action_class do
  # break apart the version string to find the major version
  def major_version
    @major_version ||= new_resource.version.split('.')[0]
  end

  # the install path of this instance of tomcat
  def full_install_path
    if new_resource.install_path
      new_resource.install_path
    else
      @path ||= "/opt/tomcat_#{new_resource.instance_name}_#{new_resource.version.tr('.', '_')}/"
    end
  end

  # build the extraction command based on the passed properties
  def extraction_command
    cmd = "tar -xzf #{Chef::Config['file_cache_path']}/apache-tomcat-#{new_resource.version}.tar.gz -C #{full_install_path} --strip-components=1"
    cmd << " --exclude='*webapps/examples*'" if new_resource.exclude_examples
    cmd << " --exclude='*webapps/ROOT*'" if new_resource.exclude_examples
    cmd << " --exclude='*webapps/docs*'" if new_resource.exclude_docs
    cmd << " --exclude='*webapps/manager*'" if new_resource.exclude_manager
    cmd << " --exclude='*webapps/host-manager*'" if new_resource.exclude_hostmanager
    cmd
  end

  # ensure the version is X.Y.Z format
  def validate_version
    unless new_resource.version =~ /\d+.\d+.\d+/
      Chef::Log.fatal("The version must be in X.Y.Z format. Passed value: #{new_resource.version}")
      raise
    end
  end

  # fetch the md5 checksum from the mirrors
  # we have to do this since the md5 chef expects isn't hosted
  def fetch_checksum
    # preserve the legacy name of sha1_base_path
    new_resource.checksum_base_path = new_resource.sha1_base_path if new_resource.sha1_base_path

    uri = URI.join(new_resource.checksum_base_path, "tomcat-#{major_version}/v#{new_resource.version}/bin/apache-tomcat-#{new_resource.version}.tar.gz.md5")
    request = Net::HTTP.new(uri.host, uri.port)
    response = request.get(uri)
    if response.code != '200'
      Chef::Log.fatal("Fetching the Tomcat tarball checksum at #{uri} resulted in an error #{response.code}")
      raise
    end
    response.body.split(' ')[0]
  rescue => e
    Chef::Log.fatal("Could not fetch the checksum due to an error: #{e}")
    raise
  end

  # validate the mirror checksum against the on disk checksum
  # return true if they match. Append .bad to the cached copy to prevent using it next time
  def validate_checksum(file_to_check)
    desired = fetch_checksum
    actual = Digest::MD5.hexdigest(::File.read(file_to_check))

    if desired == actual
      true
    else
      Chef::Log.fatal("The checksum of the tomcat tarball on disk (#{actual}) does not match the checksum provided from the mirror (#{desired}). Renaming to #{::File.basename(file_to_check)}.bad")
      ::File.rename(file_to_check, "#{file_to_check}.bad")
      raise
    end
  end

  # build the complete tarball URI and handle basepath with/without trailing /
  def tarball_uri
    uri = ''
    uri << new_resource.tarball_base_path
    uri << '/' unless uri[-1] == '/'
    uri << "tomcat-#{major_version}/v#{new_resource.version}/bin/apache-tomcat-#{new_resource.version}.tar.gz"
    uri
  end
end

action :install do
  validate_version

  # some RHEL systems lack tar in their minimal install
  package 'tar'

  remote_file "apache #{new_resource.version} tarball" do
    source tarball_uri
    path "#{Chef::Config['file_cache_path']}/apache-tomcat-#{new_resource.version}.tar.gz"
    verify { |file| validate_checksum(file) }
  end

  directory 'tomcat install dir' do
    mode '0750'
    path full_install_path
    recursive true
  end

  execute 'extract tomcat tarball' do
    command extraction_command
    action :run
    creates ::File.join(full_install_path, 'LICENSE')
  end

  group "tomcat_#{new_resource.instance_name}" do
    action :create
  end

  user "tomcat_#{new_resource.instance_name}" do
    gid "tomcat_#{new_resource.instance_name}"
    shell '/bin/nologin'
    system true
    action :create
  end

  # make sure the instance's user owns the instance install dir
  execute "chown install dir as tomcat_#{new_resource.instance_name}" do
    command "chown -R tomcat_#{instance_name}:root #{full_install_path}"
    action :run
    not_if { Etc.getpwuid(::File.stat("#{full_install_path}/LICENSE").uid).name == "tomcat_#{new_resource.instance_name}" }
  end

  # create a link that points to the latest version of the instance
  link "/opt/tomcat_#{new_resource.instance_name}" do
    to full_install_path
  end
>>>>>>> 105221c3
end<|MERGE_RESOLUTION|>--- conflicted
+++ resolved
@@ -1,5 +1,3 @@
-actions :install
-
 property :instance_name, String, name_property: true
 property :version, String, required: true, default: '8.0.32'
 property :install_path, String
@@ -10,16 +8,6 @@
 property :exclude_examples, kind_of: [TrueClass, FalseClass], default: true
 property :exclude_manager, kind_of: [TrueClass, FalseClass], default: false
 property :exclude_hostmanager, kind_of: [TrueClass, FalseClass], default: false
-<<<<<<< HEAD
-property :owner, kind_of: String, default: lazy { |r| "tomcat_#{r.instance_name}" }
-property :group, kind_of: String, default: lazy { |r| "tomcat_#{r.instance_name}" }
-property :service_create, kind_of: [TrueClass, FalseClass], default: false
-property :service_action, kind_of: Symbol, default: :nothing
-
-def initialize(*args)
-  super
-  @action = :install
-=======
 
 action_class do
   # break apart the version string to find the major version
@@ -145,5 +133,4 @@
   link "/opt/tomcat_#{new_resource.instance_name}" do
     to full_install_path
   end
->>>>>>> 105221c3
 end
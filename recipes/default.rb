#
# Cookbook Name:: tomcat
# Recipe:: default
#
# Copyright 2010, Chef Software, Inc.
#
# Licensed under the Apache License, Version 2.0 (the "License");
# you may not use this file except in compliance with the License.
# You may obtain a copy of the License at
#
#     http://www.apache.org/licenses/LICENSE-2.0
#
# Unless required by applicable law or agreed to in writing, software
# distributed under the License is distributed on an "AS IS" BASIS,
# WITHOUT WARRANTIES OR CONDITIONS OF ANY KIND, either express or implied.
# See the License for the specific language governing permissions and
# limitations under the License.
#

# required for the secure_password method from the openssl cookbook
::Chef::Recipe.send(:include, Opscode::OpenSSL::Password)


if node['tomcat']['base_version'].to_i == 7
  if platform_family?('rhel') and node[:platform_version].to_i < 7
    include_recipe 'yum-epel'
  end
end

node['tomcat']['packages'].each do |pkg|
  package pkg do
    action :install
  end
end

node['tomcat']['deploy_manager_packages'].each do |pkg|
  package pkg do
    action :install
  end
end

unless node['tomcat']['deploy_manager_apps']
  directory "#{node['tomcat']['webapp_dir']}/manager" do
    action :delete
    recursive true
  end
  file "#{node['tomcat']['config_dir']}/Catalina/localhost/manager.xml" do
    action :delete
  end
  directory "#{node['tomcat']['webapp_dir']}/host-manager" do
    action :delete
    recursive true
  end
  file "#{node['tomcat']['config_dir']}/Catalina/localhost/host-manager.xml" do
    action :delete
  end
end

node.set_unless['tomcat']['keystore_password'] = secure_password
node.set_unless['tomcat']['truststore_password'] = secure_password

if node['tomcat']['run_base_instance']
  tomcat_instance "base" do
    port node['tomcat']['port']
    proxy_port node['tomcat']['proxy_port']
    ssl_port node['tomcat']['ssl_port']
    ssl_proxy_port node['tomcat']['ssl_proxy_port']
    ajp_port node['tomcat']['ajp_port']
    shutdown_port node['tomcat']['shutdown_port']
  end
end

node['tomcat']['instances'].each do |name, attrs|
  tomcat_instance "#{name}" do
    port attrs['port']
    proxy_port attrs['proxy_port']
    ssl_port attrs['ssl_port']
    ssl_proxy_port attrs['ssl_proxy_port']
    ajp_port attrs['ajp_port']
    shutdown_port attrs['shutdown_port']
    config_dir attrs['config_dir']
    log_dir attrs['log_dir']
    work_dir attrs['work_dir']
    context_dir attrs['context_dir']
    webapp_dir attrs['webapp_dir']
    catalina_options attrs['catalina_options']
    java_options attrs['java_options']
    use_security_manager attrs['use_security_manager']
    authbind attrs['authbind']
    max_threads attrs['max_threads']
    ssl_max_threads attrs['ssl_max_threads']
    ssl_cert_file attrs['ssl_cert_file']
    ssl_key_file attrs['ssl_key_file']
    ssl_chain_files attrs['ssl_chain_files']
    keystore_file attrs['keystore_file']
    keystore_type attrs['keystore_type']
    truststore_file attrs['truststore_file']
    truststore_type attrs['truststore_type']
    certificate_dn attrs['certificate_dn']
    loglevel attrs['loglevel']
    tomcat_auth attrs['tomcat_auth']
    user attrs['user']
    group attrs['group']
    home attrs['home']
    base attrs['base']
    tmp_dir attrs['tmp_dir']
    lib_dir attrs['lib_dir']
    endorsed_dir attrs['endorsed_dir']
<<<<<<< HEAD
    ajp_packetsize attrs['ajp_packetsize']
=======
    uriencoding attrs['uriencoding']
>>>>>>> 02013bdd
  end
end<|MERGE_RESOLUTION|>--- conflicted
+++ resolved
@@ -106,10 +106,7 @@
     tmp_dir attrs['tmp_dir']
     lib_dir attrs['lib_dir']
     endorsed_dir attrs['endorsed_dir']
-<<<<<<< HEAD
     ajp_packetsize attrs['ajp_packetsize']
-=======
     uriencoding attrs['uriencoding']
->>>>>>> 02013bdd
   end
 end
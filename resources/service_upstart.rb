--- conflicted
+++ resolved
@@ -7,8 +7,6 @@
 property :env_vars, Array, default: [
   { 'CATALINA_PID' => '$CATALINA_BASE/bin/tomcat.pid' }
 ]
-property :user, kind_of: String, default: lazy { |r| "tomcat_#{r.instance_name}" }
-property :group, kind_of: String, default: lazy { |r| "tomcat_#{r.instance_name}" }
 
 action :start do
   create_init
@@ -16,7 +14,6 @@
   service "tomcat_#{new_resource.instance_name}" do
     supports restart: true, status: true
     action :start
-    only_if 'java -version'
   end
 end
 
@@ -33,19 +30,9 @@
   action_start
 end
 
-action :nothing do
-  create_init
-  service "tomcat_#{new_resource.instance_name}" do
-    action :nothing
-  end
-end
-
 action :enable do
   create_init
-<<<<<<< HEAD
-=======
 
->>>>>>> 105221c3
   service "tomcat_#{new_resource.instance_name}" do
     supports status: true
     action :enable
@@ -70,9 +57,7 @@
       variables(
         instance: new_resource.instance_name,
         env_vars: new_resource.env_vars,
-        install_path: derived_install_path,
-        user: new_resource.user,
-        group: new_resource.group
+        install_path: derived_install_path
       )
       cookbook 'tomcat'
       owner 'root'
